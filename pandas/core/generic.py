import numpy as np
import cPickle

import pandas.core.datetools as datetools

#-------------------------------------------------------------------------------
# Picklable mixin

class Picklable(object):

    def save(self, fileName):
        f = open(fileName, 'wb')
        try:
            cPickle.dump(self, f, protocol=cPickle.HIGHEST_PROTOCOL)
        finally:
            f.close()

    @classmethod
    def load(cls, fileName):
        f = open(fileName, 'rb')
        try:
            return cPickle.load(f)
        finally:
            f.close()

class PandasError(Exception):
    pass

class AxisProperty(object):

    def __init__(self, axis=0):
        self.axis = axis

    def __get__(self, obj, type=None):
        data = getattr(obj, '_data')
        return data.axes[self.axis]

    def __set__(self, obj, value):
        data = getattr(obj, '_data')
        data.set_axis(self.axis, value)

class NDFrame(Picklable):

    _AXIS_NUMBERS = {
        'index' : 0,
        'columns' : 1
    }

    _AXIS_ALIASES = {}
    _AXIS_NAMES = dict((v, k) for k, v in _AXIS_NUMBERS.iteritems())

    _default_stat_axis = 0

    def __init__(self, data, axes=None, copy=False):
        self._data = data
        self.axes = axes

    def __repr__(self):
        # TODO
        return 'NDFrame'

    @property
    def values(self):
        return self._data.as_matrix()

    @property
    def ndim(self):
        return self._data.ndim

    #----------------------------------------------------------------------
    # Consolidation of internals

    def _consolidate_inplace(self):
        self._data = self._data.consolidate()

    def consolidate(self):
        """
        Compute DataFrame with "consolidated" internals (data of each dtype
        grouped together in a single ndarray). Mainly an internal API function,
        but available here to the savvy user

        Returns
        -------
        consolidated : DataFrame
        """
        cons_data = self._data.consolidate()
        if cons_data is self._data:
            cons_data = cons_data.copy()
        return type(self)(cons_data)

    @property
    def _is_mixed_type(self):
        self._consolidate_inplace()
        return len(self._data.blocks) > 1

    #----------------------------------------------------------------------
    # Axis name business

    @classmethod
    def _get_axis_number(cls, axis):
        axis = cls._AXIS_ALIASES.get(axis, axis)

        if isinstance(axis, int):
            if axis in cls._AXIS_NAMES:
                return axis
            else:
                raise Exception('No %d axis' % axis)
        else:
            return cls._AXIS_NUMBERS[axis]

    @classmethod
    def _get_axis_name(cls, axis):
        axis = cls._AXIS_ALIASES.get(axis, axis)
        if isinstance(axis, basestring):
            if axis in cls._AXIS_NUMBERS:
                return axis
            else:
                raise Exception('No axis named %s' % axis)
        else:
            return cls._AXIS_NAMES[axis]

    def _get_axis(self, axis):
        name = self._get_axis_name(axis)
        return getattr(self, name)

    @property
    def axes(self):
        return self._data.axes

    def groupby(self, mapper):
        """
        Goup series using mapper (dict or key function, apply given
        function to group, return result as series).

        Parameters
        ----------
        mapper: function, dict or Series
            Called on each element of the object index to determine
            the groups.  If a dict or Series is passed, the Series or
            dict VALUES will be used to determine the groups

        Returns
        -------
        GroupBy object
        """
        from pandas.core.groupby import groupby
        return groupby(self, mapper)

    def _select_generic(self, crit, axis=0):
        """
        Return data corresponding to axis labels matching criteria

        Parameters
        ----------
        crit : function
            To be called on each index (label). Should return True or False
        axis : {0, 1}

        Returns
        -------
        selection : type of caller
        """
        axis_name = self._get_axis_name(axis)
        axis = self._get_axis(axis)
        new_axis = axis[np.asarray([crit(label) for label in axis])]
        return self.reindex(**{axis_name : new_axis})

    def _reindex_axis(self, new_index, fill_method, axis):
        if axis == 0:
            new_data = self._data.reindex_items(new_index)
        else:
            new_data = self._data.reindex_axis(new_index, axis=axis,
                                               method=fill_method)
        return type(self)(new_data)

<<<<<<< HEAD
    def truncate(self, before=None, after=None):
        """Function truncate a sorted DataFrame / Series before and/or after
        some particular dates.

        Parameters
        ----------
        before : date
            Truncate before date
        after : date
            Truncate after date

        Returns
        -------
        truncated : type of caller
        """
        before = datetools.to_datetime(before)
        after = datetools.to_datetime(after)
        # returns view, want to copy
        return self.ix[before:after].copy()
=======
    def cumsum(self, axis=None):
        """
        Return DataFrame of cumulative sums over requested axis.

        Parameters
        ----------
        axis : {0, 1}
            0 for row-wise, 1 for column-wise

        Returns
        -------
        y : DataFrame
        """
        if axis is None:
            axis = self._default_stat_axis
        else:
            axis = self._get_axis_number(axis)

        y = self.values.copy()
        if not issubclass(y.dtype.type, np.int_):
            mask = np.isnan(self.values)
            np.putmask(y, mask, 0.)
            result = y.cumsum(axis)
            np.putmask(result, mask, np.nan)
        else:
            result = y.cumsum(axis)
        return self._wrap_array(result, self.axes, copy=False)

    def _wrap_array(self, array, axes, copy=False):
        raise NotImplementedError

    def cumprod(self, axis=None):
        """
        Return cumulative product over requested axis as DataFrame

        Parameters
        ----------
        axis : {0, 1}
            0 for row-wise, 1 for column-wise

        Returns
        -------
        y : DataFrame
        """
        if axis is None:
            axis = self._default_stat_axis
        else:
            axis = self._get_axis_number(axis)

        y = self.values.copy()
        if not issubclass(y.dtype.type, np.int_):
            mask = np.isnan(self.values)
            np.putmask(y, mask, 1.)
            result = y.cumprod(axis)
            np.putmask(result, mask, np.nan)
        else:
            result = y.cumprod(axis)
        return self._wrap_array(result, self.axes, copy=False)

    def _values_aggregate(self, func, axis, fill_value):
        axis = self._get_axis_number(axis)

        values = self.values
        mask = np.isfinite(values)

        if fill_value is not None:
            values = values.copy()
            values[-mask] = fill_value

        result = func(values, axis=axis)
        count = mask.sum(axis=axis)

        result[count == 0] = np.NaN

        return result

    def _values_accum(self, func, axis, fill_value):
        axis = self._get_axis_number(axis)

        values = self.values
        mask = np.isfinite(values)

        if fill_value is not None:
            values = values.copy()
            values[-mask] = fill_value

        result = func(values, axis=axis)

        if fill_value is not None:
            result[-mask] = np.NaN

        return result
>>>>>>> ab74e774
<|MERGE_RESOLUTION|>--- conflicted
+++ resolved
@@ -173,7 +173,6 @@
                                                method=fill_method)
         return type(self)(new_data)
 
-<<<<<<< HEAD
     def truncate(self, before=None, after=None):
         """Function truncate a sorted DataFrame / Series before and/or after
         some particular dates.
@@ -193,7 +192,7 @@
         after = datetools.to_datetime(after)
         # returns view, want to copy
         return self.ix[before:after].copy()
-=======
+
     def cumsum(self, axis=None):
         """
         Return DataFrame of cumulative sums over requested axis.
@@ -285,5 +284,4 @@
         if fill_value is not None:
             result[-mask] = np.NaN
 
-        return result
->>>>>>> ab74e774
+        return result