--- conflicted
+++ resolved
@@ -4,11 +4,7 @@
 from numpy import nan
 import numpy as np
 
-<<<<<<< HEAD
 from pandas.core.common import _possibly_downcast_to_dtype, isnull
-=======
-from pandas.core.common import isnull, _possibly_downcast_to_dtype
->>>>>>> 8614498b
 from pandas.core.index import Index, _ensure_index, _handle_legacy_indexes
 from pandas.core.indexing import _check_slice_bounds, _maybe_convert_indices
 import pandas.core.common as com
@@ -264,7 +260,17 @@
         we may have roundtripped thru object in the mean-time """
         return result
 
-<<<<<<< HEAD
+    def to_native_types(self, slicer=None, na_rep='', **kwargs):
+        """ convert to our native types format, slicing if desired """
+
+        values = self.values
+        if slicer is not None:
+            values = values[:,slicer]
+        values = np.array(values,dtype=object)
+        mask = isnull(values)
+        values[mask] = na_rep
+        return values.tolist()
+
     def replace(self, to_replace, value, inplace=False, filter=None):
         """ replace the to_replace value with value, possible to create new blocks here
             this is just a call to putmask """
@@ -273,41 +279,6 @@
             for i, item in enumerate(self.items):
                 if item not in filter:
                     mask[i] = False
-=======
-    def to_native_types(self, slicer=None, na_rep='', **kwargs):
-        """ convert to our native types format, slicing if desired """
-
-        values = self.values
-        if slicer is not None:
-            values = values[:,slicer]
-        values = np.array(values,dtype=object)
-        mask = isnull(values)
-        values[mask] = na_rep
-        return values.tolist()
-
-    def replace(self, to_replace, value, inplace=False):
-        new_values = self.values if inplace else self.values.copy()
-        if self._can_hold_element(value):
-            value = self._try_cast(value)
-
-        if not isinstance(to_replace, (list, np.ndarray)):
-            if self._can_hold_element(to_replace):
-                to_replace = self._try_cast(to_replace)
-                msk = com.mask_missing(new_values, to_replace)
-                np.putmask(new_values, msk, value)
-        else:
-            try:
-                to_replace = np.array(to_replace, dtype=self.dtype)
-                msk = com.mask_missing(new_values, to_replace)
-                np.putmask(new_values, msk, value)
-            except Exception:
-                to_replace = np.array(to_replace, dtype=object)
-                for r in to_replace:
-                    if self._can_hold_element(r):
-                        r = self._try_cast(r)
-                msk = com.mask_missing(new_values, to_replace)
-                np.putmask(new_values, msk, value)
->>>>>>> 8614498b
 
         if not mask.any():
             if inplace:
