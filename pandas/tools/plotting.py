--- conflicted
+++ resolved
@@ -909,17 +909,6 @@
             labels = []
             x = self._get_xticks(convert_period=True)
 
-<<<<<<< HEAD
-=======
-            has_colors, colors = self._get_colors()
-
-            def _maybe_add_color(kwargs, style, i):
-                if (not has_colors and
-                    (style is None or re.match('[a-z]+', style) is None)
-                    and 'color' not in kwargs):
-                    kwargs['color'] = colors[i % len(colors)]
-
->>>>>>> f36591e4
             plotf = self._get_plot_function()
             has_colors, colors = self._get_colors()
 
